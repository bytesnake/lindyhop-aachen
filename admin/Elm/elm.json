{
    "type": "application",
    "source-directories": [
        "src"
    ],
    "elm-version": "0.19.0",
    "dependencies": {
        "direct": {
            "elm/browser": "1.0.1",
            "elm/core": "1.0.2",
            "elm/html": "1.0.0",
            "elm/http": "2.0.0",
            "elm/json": "1.1.3",
            "elm/parser": "1.1.0",
            "elm/time": "1.0.0",
            "elm/url": "1.0.0",
            "elm-community/dict-extra": "2.4.0",
            "elm-community/list-extra": "8.2.0",
            "elm-explorations/test": "1.2.1",
            "rtfeldman/elm-css": "16.0.0"
        },
        "indirect": {
            "Skinney/murmur3": "2.0.8",
            "elm/bytes": "1.0.8",
            "elm/file": "1.0.5",
            "elm/random": "1.0.0",
<<<<<<< HEAD
            "elm/virtual-dom": "1.0.2"
=======
            "elm/virtual-dom": "1.0.2",
            "rtfeldman/elm-hex": "1.0.0"
>>>>>>> 9958e670
        }
    },
    "test-dependencies": {
        "direct": {
            "justinmimbs/date": "3.1.2"
        },
        "indirect": {}
    }
}<|MERGE_RESOLUTION|>--- conflicted
+++ resolved
@@ -24,12 +24,8 @@
             "elm/bytes": "1.0.8",
             "elm/file": "1.0.5",
             "elm/random": "1.0.0",
-<<<<<<< HEAD
-            "elm/virtual-dom": "1.0.2"
-=======
             "elm/virtual-dom": "1.0.2",
             "rtfeldman/elm-hex": "1.0.0"
->>>>>>> 9958e670
         }
     },
     "test-dependencies": {
