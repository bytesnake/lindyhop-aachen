module Pages.EditEvent exposing
    ( LoadModel
    , LoadMsg
    , Model
    , Msg
    , fromEvents
    , init
    , update
    , updateLoad
    , view
    )

<<<<<<< HEAD
import Events exposing (Event, Locations, Location, Occurrence)
import Html exposing (Html, a, input, label, li, ol, p, text, textarea)
import Html.Attributes exposing (href, type_, value)
import Html.Events exposing (onInput)
=======
import Css exposing (em, row, zero)
import Css.Global as Css
import Events exposing (Event, Events, Id, Location, Occurrence)
import Html.Styled exposing (Html, a, div, h2, input, label, li, ol, p, text, textarea)
import Html.Styled.Attributes exposing (css, href, type_, value)
import Html.Styled.Events exposing (onInput)
>>>>>>> 9958e670
import Http
import IdDict exposing (Id)
import Json.Encode as Encode
import List.Extra as List
import Pages.Utils as Utils exposing (fields, labeled, viewDateTimeInput, viewInputNumber, viewInputText, viewTextArea)
import Parser
import Routes
import Time
import Utils.NaiveDateTime as Naive
import Utils.TimeFormat as TimeFormat


type alias Model =
    { eventId : Id Event
    , event : Event
    , locations : Locations
    }


type alias LoadModel =
    { rawId : String
    }


init : String -> ( LoadModel, Cmd LoadMsg )
init rawId =
    let
        fetchEvents =
            Events.fetchEvents FetchedEvents
    in
    ( LoadModel rawId, fetchEvents )


fromEvents : String -> Events.Store -> Maybe Model
fromEvents rawId store =
    let
        events =
            Events.events store

        locations = Events.locations store
    in
    IdDict.validate rawId events
        |> Maybe.map
            (\id ->
                Model id (IdDict.get id events) locations
            )


type LoadMsg
    = FetchedEvents (Result Http.Error Events.Store)


type LoadError
    = Http Http.Error
    | InvalidId String


updateLoad : LoadMsg -> LoadModel -> Result LoadError Model
updateLoad msg model =
    case msg of
        FetchedEvents result ->
            Result.mapError Http result
                |> Result.andThen
                    (\events ->
                        fromEvents model.rawId events
                            |> Result.fromMaybe (InvalidId model.rawId)
                    )


type Msg
    = InputName String
    | InputTeaser String
    | InputDescription String
    | InputOccurrence Int OccurrenceMsg


type OccurrenceMsg
    = InputStartDate String
    | InputStartTime String
    | InputDuration String


update : Msg -> Model -> ( Model, Cmd Msg )
update msg model =
    case msg of
        InputName newName ->
            let
                newModel =
                    updateEvent model
                        (\event -> { event | name = newName })
            in
            ( newModel, Cmd.none )

        InputTeaser newTeaser ->
            let
                newModel =
                    updateEvent model
                        (\event -> { event | teaser = newTeaser })
            in
            ( newModel, Cmd.none )

        InputDescription newDescription ->
            let
                newModel =
                    updateEvent model
                        (\event -> { event | description = newDescription })
            in
            ( newModel, Cmd.none )

        InputOccurrence index occurrenceMsg ->
            let
                newOccurrences occurrences =
                    List.updateAt index
                        (\occurrence ->
                            case occurrenceMsg of
                                InputDuration rawDuration ->
                                    case String.toInt rawDuration of
                                        Just newDuration ->
                                            { occurrence | duration = newDuration }

                                        Nothing ->
                                            occurrence

                                InputStartDate rawDate ->
                                    let
                                        newStart =
                                            case Parser.run Naive.dateParser rawDate of
                                                Ok date ->
                                                    Naive.setDate date occurrence.start

                                                Err _ ->
                                                    occurrence.start
                                    in
                                    { occurrence | start = newStart }

                                InputStartTime rawTime ->
                                    let
                                        newStart =
                                            case Parser.run Naive.timeParser rawTime of
                                                Ok time ->
                                                    Naive.setTime time occurrence.start

                                                Err _ ->
                                                    occurrence.start
                                    in
                                    { occurrence | start = newStart }
                        )
                        occurrences

                newModel =
                    updateEvent model
                        (\event ->
                            { event | occurrences = newOccurrences event.occurrences }
                        )
            in
            ( newModel, Cmd.none )


updateEvent : Model -> (Event -> Event) -> Model
updateEvent model eventUpdater =
    let
        event =
            model.event

        newEvent =
            eventUpdater event
    in
    { model | event = newEvent }


view : Model -> List (Html Msg)
view model =
    [ Utils.breadcrumbs [ Routes.Overview ] (Routes.Event <| Events.stringFromId model.eventId)
    , fields
        [ viewInputText "Titel" model.event.name InputName
        , viewInputText "Teaser" model.event.teaser InputTeaser
        , viewTextArea "Beschreibung" model.event.description InputDescription
        ]
    , h2 [] [ text "Termine" ]
    , ol [ css [ spreadListItemStyle ] ]
        (List.indexedMap
            (\index occurrence ->
<<<<<<< HEAD
                li [] (viewEditOccurrence model.locations index occurrence)
=======
                li [] [ viewEditOccurrence index occurrence ]
>>>>>>> 9958e670
            )
            model.event.occurrences
        )
    ]


<<<<<<< HEAD
viewEditOccurrence : Locations -> Int -> Occurrence -> List (Html Msg)
viewEditOccurrence locations index occurrence =
=======
spreadListItemStyle : Css.Style
spreadListItemStyle =
    Css.batch
        [ Css.children
            [ Css.typeSelector "li"
                [ Css.adjacentSiblings
                    [ Css.typeSelector
                        "li"
                        [ Css.marginTop (em 1)
                        ]
                    ]
                ]
            ]
        ]


viewEditOccurrence : Int -> Occurrence -> Html Msg
viewEditOccurrence index occurrence =
>>>>>>> 9958e670
    let
        time =
            TimeFormat.time occurrence.start

<<<<<<< HEAD
        location = IdDict.get occurrence.locationId locations
    in
    [ viewDateTimeInput "Beginn" occurrence.start { dateChanged = InputOccurrence index << InputStartDate, timeChanged = InputOccurrence index << InputStartTime }
    , viewInputNumber "Dauer (in Minuten)" occurrence.duration (InputOccurrence index << InputDuration)
    , a [ href <| "../location/" ++ IdDict.encodeIdForUrl occurrence.locationId ] [ text location.name ]
    ]
=======
        ( locationId, location ) =
            occurrence.location

        occurrenceStyle =
            Css.batch
                [ Css.displayFlex
                , Css.flexDirection row
                , Css.children
                    [ Css.everything
                        [ Css.adjacentSiblings
                            [ Css.everything
                                [ Css.marginLeft (em 1)
                                ]
                            ]
                        , Css.paddingTop zero
                        , Css.paddingBottom zero
                        ]
                    ]
                ]
    in
    div [ css [ occurrenceStyle ] ]
        [ viewDateTimeInput "Beginn"
            occurrence.start
            { dateChanged = InputOccurrence index << InputStartDate
            , timeChanged = InputOccurrence index << InputStartTime
            }
        , viewInputNumber "Dauer (in Minuten)" occurrence.duration (InputOccurrence index << InputDuration)
        , labeled "Ort" [ a [ href (Routes.toRelativeUrl <| Routes.Location <| Events.stringFromId locationId) ] [ text location.name ] ]
        ]
>>>>>>> 9958e670
<|MERGE_RESOLUTION|>--- conflicted
+++ resolved
@@ -10,19 +10,12 @@
     , view
     )
 
-<<<<<<< HEAD
-import Events exposing (Event, Locations, Location, Occurrence)
-import Html exposing (Html, a, input, label, li, ol, p, text, textarea)
-import Html.Attributes exposing (href, type_, value)
-import Html.Events exposing (onInput)
-=======
 import Css exposing (em, row, zero)
 import Css.Global as Css
-import Events exposing (Event, Events, Id, Location, Occurrence)
+import Events exposing (Event, Location, Locations, Occurrence)
 import Html.Styled exposing (Html, a, div, h2, input, label, li, ol, p, text, textarea)
 import Html.Styled.Attributes exposing (css, href, type_, value)
 import Html.Styled.Events exposing (onInput)
->>>>>>> 9958e670
 import Http
 import IdDict exposing (Id)
 import Json.Encode as Encode
@@ -62,7 +55,8 @@
         events =
             Events.events store
 
-        locations = Events.locations store
+        locations =
+            Events.locations store
     in
     IdDict.validate rawId events
         |> Maybe.map
@@ -195,7 +189,7 @@
 
 view : Model -> List (Html Msg)
 view model =
-    [ Utils.breadcrumbs [ Routes.Overview ] (Routes.Event <| Events.stringFromId model.eventId)
+    [ Utils.breadcrumbs [ Routes.Overview ] (Routes.Event <| IdDict.encodeIdForUrl model.eventId)
     , fields
         [ viewInputText "Titel" model.event.name InputName
         , viewInputText "Teaser" model.event.teaser InputTeaser
@@ -205,21 +199,13 @@
     , ol [ css [ spreadListItemStyle ] ]
         (List.indexedMap
             (\index occurrence ->
-<<<<<<< HEAD
-                li [] (viewEditOccurrence model.locations index occurrence)
-=======
-                li [] [ viewEditOccurrence index occurrence ]
->>>>>>> 9958e670
+                li [] [viewEditOccurrence model.locations index occurrence]
             )
             model.event.occurrences
         )
     ]
 
 
-<<<<<<< HEAD
-viewEditOccurrence : Locations -> Int -> Occurrence -> List (Html Msg)
-viewEditOccurrence locations index occurrence =
-=======
 spreadListItemStyle : Css.Style
 spreadListItemStyle =
     Css.batch
@@ -236,23 +222,14 @@
         ]
 
 
-viewEditOccurrence : Int -> Occurrence -> Html Msg
-viewEditOccurrence index occurrence =
->>>>>>> 9958e670
+viewEditOccurrence : Locations -> Int -> Occurrence -> Html Msg
+viewEditOccurrence locations index occurrence =
     let
         time =
             TimeFormat.time occurrence.start
 
-<<<<<<< HEAD
-        location = IdDict.get occurrence.locationId locations
-    in
-    [ viewDateTimeInput "Beginn" occurrence.start { dateChanged = InputOccurrence index << InputStartDate, timeChanged = InputOccurrence index << InputStartTime }
-    , viewInputNumber "Dauer (in Minuten)" occurrence.duration (InputOccurrence index << InputDuration)
-    , a [ href <| "../location/" ++ IdDict.encodeIdForUrl occurrence.locationId ] [ text location.name ]
-    ]
-=======
-        ( locationId, location ) =
-            occurrence.location
+        location =
+            IdDict.get occurrence.locationId locations
 
         occurrenceStyle =
             Css.batch
@@ -278,6 +255,5 @@
             , timeChanged = InputOccurrence index << InputStartTime
             }
         , viewInputNumber "Dauer (in Minuten)" occurrence.duration (InputOccurrence index << InputDuration)
-        , labeled "Ort" [ a [ href (Routes.toRelativeUrl <| Routes.Location <| Events.stringFromId locationId) ] [ text location.name ] ]
-        ]
->>>>>>> 9958e670
+        , labeled "Ort" [ a [ href (Routes.toRelativeUrl <| Routes.Location <| IdDict.encodeIdForUrl occurrence.locationId) ] [ text location.name ] ]
+        ]